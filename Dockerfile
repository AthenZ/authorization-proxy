<<<<<<< HEAD
FROM golang:1.19-alpine AS base
=======
FROM golang:1.18-alpine AS base
>>>>>>> b5b2a7eb

RUN set -eux \
    && apk --no-cache add ca-certificates \
    && apk --no-cache add --virtual build-dependencies cmake g++ make unzip curl git

WORKDIR ${GOPATH}/src/github.com/AthenZ/authorization-proxy

COPY go.mod .
COPY go.sum .

RUN GO111MODULE=on go mod download

FROM base AS builder

ENV APP_NAME authorization-proxy
ARG APP_VERSION='development version'

COPY . .

RUN adduser -H -S ${APP_NAME}

RUN BUILD_TIME=$(date -u +%Y%m%d-%H%M%S) \
    && GO_VERSION=$(go version | cut -d" " -f3,4) \
    && CGO_ENABLED=1 \
    CGO_CXXFLAGS="-g -Ofast -march=native" \
    CGO_FFLAGS="-g -Ofast -march=native" \
    CGO_LDFLAGS="-g -Ofast -march=native" \
    GOOS=$(go env GOOS) \
    GOARCH=$(go env GOARCH) \
    GO111MODULE=on \
<<<<<<< HEAD
    go build -ldflags "-X 'main.Version=${VERSION} at ${BUILD_TIME} by ${GO_VERSION}' -linkmode=external" -a -o "/usr/bin/${APP_NAME}"
=======
    go build -ldflags "-s -w -linkmode 'external' -extldflags '-static -fPIC -m64 -pthread -std=c++11 -lstdc++' -X 'main.Version=${APP_VERSION} at ${BUILD_TIME} by ${GO_VERSION}'" -a -tags "cgo netgo" -installsuffix "cgo netgo" -o "${APP_NAME}" \
    && upx --best -o "/usr/bin/${APP_NAME}" "${APP_NAME}"
>>>>>>> b5b2a7eb

# confirm dependency libraries & cleanup
RUN ldd "/usr/bin/${APP_NAME}"\
    && apk del build-dependencies --purge \
    && rm -rf "${GOPATH}"

# Start From Scratch For Running Environment
FROM scratch
# FROM alpine:latest
LABEL maintainer "cncf-athenz-maintainers@lists.cncf.io"

ENV APP_NAME authorization-proxy

# Copy certificates for SSL/TLS
COPY --from=builder /etc/ssl/certs/ca-certificates.crt /etc/ssl/certs/
# Copy permissions
COPY --from=builder /etc/passwd /etc/passwd
# Copy our dynamic-linked executable and library
COPY --from=builder /usr/bin/${APP_NAME} /go/bin/${APP_NAME}
<<<<<<< HEAD
COPY --from=builder /lib/ld-musl-x86_64.so* /lib/
# Copy user
COPY --from=builder /etc/passwd /etc/passwd
=======
# Copy user
COPY --from=builder /etc/passwd /etc/passwd
USER ${APP_NAME}
>>>>>>> b5b2a7eb

HEALTHCHECK NONE
ENTRYPOINT ["/go/bin/authorization-proxy"]<|MERGE_RESOLUTION|>--- conflicted
+++ resolved
@@ -1,8 +1,4 @@
-<<<<<<< HEAD
 FROM golang:1.19-alpine AS base
-=======
-FROM golang:1.18-alpine AS base
->>>>>>> b5b2a7eb
 
 RUN set -eux \
     && apk --no-cache add ca-certificates \
@@ -33,12 +29,7 @@
     GOOS=$(go env GOOS) \
     GOARCH=$(go env GOARCH) \
     GO111MODULE=on \
-<<<<<<< HEAD
     go build -ldflags "-X 'main.Version=${VERSION} at ${BUILD_TIME} by ${GO_VERSION}' -linkmode=external" -a -o "/usr/bin/${APP_NAME}"
-=======
-    go build -ldflags "-s -w -linkmode 'external' -extldflags '-static -fPIC -m64 -pthread -std=c++11 -lstdc++' -X 'main.Version=${APP_VERSION} at ${BUILD_TIME} by ${GO_VERSION}'" -a -tags "cgo netgo" -installsuffix "cgo netgo" -o "${APP_NAME}" \
-    && upx --best -o "/usr/bin/${APP_NAME}" "${APP_NAME}"
->>>>>>> b5b2a7eb
 
 # confirm dependency libraries & cleanup
 RUN ldd "/usr/bin/${APP_NAME}"\
@@ -58,15 +49,9 @@
 COPY --from=builder /etc/passwd /etc/passwd
 # Copy our dynamic-linked executable and library
 COPY --from=builder /usr/bin/${APP_NAME} /go/bin/${APP_NAME}
-<<<<<<< HEAD
 COPY --from=builder /lib/ld-musl-x86_64.so* /lib/
 # Copy user
 COPY --from=builder /etc/passwd /etc/passwd
-=======
-# Copy user
-COPY --from=builder /etc/passwd /etc/passwd
-USER ${APP_NAME}
->>>>>>> b5b2a7eb
 
 HEALTHCHECK NONE
 ENTRYPOINT ["/go/bin/authorization-proxy"]