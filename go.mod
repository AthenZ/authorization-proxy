--- conflicted
+++ resolved
@@ -54,12 +54,8 @@
 	github.com/golang/protobuf v1.5.3 // indirect
 	github.com/klauspost/cpuid/v2 v2.2.5 // indirect
 	github.com/kpango/fastime v1.1.9 // indirect
-<<<<<<< HEAD
 	github.com/kpango/gache/v2 v2.0.9 // indirect
-=======
-	github.com/kpango/gache v1.2.8 // indirect
 	github.com/kr/text v0.2.0 // indirect
->>>>>>> 724c71a7
 	github.com/lestrrat-go/backoff/v2 v2.0.8 // indirect
 	github.com/lestrrat-go/blackmagic v1.0.2 // indirect
 	github.com/lestrrat-go/httpcc v1.0.1 // indirect
