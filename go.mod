module github.com/AthenZ/authorization-proxy/v4

go 1.23.4

replace (
	cloud.google.com/go => cloud.google.com/go v0.112.2
	github.com/golang/mock => github.com/golang/mock v1.6.0
	github.com/golang/protobuf => github.com/golang/protobuf v1.5.4
	github.com/google/go-cmp => github.com/google/go-cmp v0.6.0
	github.com/google/pprof => github.com/google/pprof v0.0.0-20240409012703-83162a5b38cd
	github.com/prometheus/common => github.com/prometheus/common v0.48.0
	golang.org/x/exp => golang.org/x/exp v0.0.0-20240409090435-93d18d7e34b8
	golang.org/x/image => golang.org/x/image v0.15.0
	golang.org/x/lint => golang.org/x/lint v0.0.0-20210508222113-6edffad5e616
	golang.org/x/mobile => golang.org/x/mobile v0.0.0-20240404231514-09dbf07665ed
	golang.org/x/mod => golang.org/x/mod v0.17.0
	golang.org/x/oauth2 => golang.org/x/oauth2 v0.19.0
	golang.org/x/term => golang.org/x/term v0.19.0
	golang.org/x/text => golang.org/x/text v0.14.0
	golang.org/x/time => golang.org/x/time v0.5.0
	golang.org/x/tools => golang.org/x/tools v0.20.0
	golang.org/x/xerrors => golang.org/x/xerrors v0.0.0-20231012003039-104605ab7028
	google.golang.org/api => google.golang.org/api v0.172.0
	google.golang.org/appengine => google.golang.org/appengine v1.6.8
	google.golang.org/genproto => google.golang.org/genproto v0.0.0-20240412170617-26222e5d3d56
	google.golang.org/grpc => google.golang.org/grpc v1.63.2
	google.golang.org/protobuf => google.golang.org/protobuf v1.33.0
)

require (
	github.com/AthenZ/athenz-authorizer/v5 v5.6.3-0.20250519070715-ca8fa488da2d
	github.com/kpango/glg v1.6.15
	github.com/mwitkow/grpc-proxy v0.0.0-20181017164139-0f1106ef9c76
	github.com/pkg/errors v0.9.1
	github.com/prometheus/client_golang v1.19.1
	github.com/prometheus/client_model v0.5.0
	golang.org/x/sync v0.12.0
	google.golang.org/grpc v1.71.0
	google.golang.org/protobuf v1.36.5
	gopkg.in/yaml.v2 v2.4.0
)

require (
	github.com/AthenZ/athenz v1.12.13 // indirect
	github.com/ardielle/ardielle-go v1.5.2 // indirect
	github.com/beorn7/perks v1.0.1 // indirect
	github.com/cespare/xxhash/v2 v2.2.0 // indirect
	github.com/decred/dcrd/dcrec/secp256k1/v4 v4.4.0 // indirect
<<<<<<< HEAD
	github.com/fxamacker/cbor/v2 v2.8.0 // indirect
=======
	github.com/fxamacker/cbor/v2 v2.7.0 // indirect
>>>>>>> ea4490d3
	github.com/go-jose/go-jose/v4 v4.0.5 // indirect
	github.com/go-logr/logr v1.4.2 // indirect
	github.com/goccy/go-json v0.10.5 // indirect
	github.com/gogo/protobuf v1.3.2 // indirect
	github.com/golang-jwt/jwt/v4 v4.5.2 // indirect
	github.com/golang/protobuf v1.5.4 // indirect
	github.com/google/gofuzz v1.2.0 // indirect
	github.com/google/shlex v0.0.0-20191202100458-e7afc7fbc510 // indirect
	github.com/json-iterator/go v1.1.12 // indirect
	github.com/klauspost/cpuid/v2 v2.2.10 // indirect
	github.com/kpango/fastime v1.1.9 // indirect
	github.com/kpango/gache/v2 v2.1.1 // indirect
	github.com/kr/text v0.2.0 // indirect
	github.com/lestrrat-go/blackmagic v1.0.2 // indirect
	github.com/lestrrat-go/httpcc v1.0.1 // indirect
	github.com/lestrrat-go/httprc/v3 v3.0.0-beta1 // indirect
	github.com/lestrrat-go/jwx/v3 v3.0.0 // indirect
	github.com/lestrrat-go/option v1.0.1 // indirect
	github.com/modern-go/concurrent v0.0.0-20180306012644-bacd9c7ef1dd // indirect
	github.com/modern-go/reflect2 v1.0.2 // indirect
	github.com/prometheus/common v0.48.0 // indirect
	github.com/prometheus/procfs v0.12.0 // indirect
	github.com/segmentio/asm v1.2.0 // indirect
	github.com/x448/float16 v0.8.4 // indirect
	github.com/zeebo/xxh3 v1.0.2 // indirect
	golang.org/x/crypto v0.36.0 // indirect
<<<<<<< HEAD
	golang.org/x/net v0.38.0 // indirect
	golang.org/x/sys v0.31.0 // indirect
	golang.org/x/text v0.23.0 // indirect
	google.golang.org/genproto/googleapis/rpc v0.0.0-20250227231956-55c901821b1e // indirect
=======
	golang.org/x/net v0.33.0 // indirect
	golang.org/x/sys v0.31.0 // indirect
	golang.org/x/text v0.23.0 // indirect
	google.golang.org/genproto/googleapis/rpc v0.0.0-20241015192408-796eee8c2d53 // indirect
>>>>>>> ea4490d3
	gopkg.in/inf.v0 v0.9.1 // indirect
	gopkg.in/yaml.v3 v3.0.1 // indirect
	k8s.io/apimachinery v0.32.3 // indirect
	k8s.io/client-go v0.32.3 // indirect
	k8s.io/klog/v2 v2.130.1 // indirect
	k8s.io/utils v0.0.0-20250321185631-1f6e0b77f77e // indirect
	sigs.k8s.io/json v0.0.0-20241014173422-cfa47c3a1cc8 // indirect
	sigs.k8s.io/structured-merge-diff/v4 v4.6.0 // indirect
	sigs.k8s.io/yaml v1.4.0 // indirect
)<|MERGE_RESOLUTION|>--- conflicted
+++ resolved
@@ -46,11 +46,7 @@
 	github.com/beorn7/perks v1.0.1 // indirect
 	github.com/cespare/xxhash/v2 v2.2.0 // indirect
 	github.com/decred/dcrd/dcrec/secp256k1/v4 v4.4.0 // indirect
-<<<<<<< HEAD
-	github.com/fxamacker/cbor/v2 v2.8.0 // indirect
-=======
 	github.com/fxamacker/cbor/v2 v2.7.0 // indirect
->>>>>>> ea4490d3
 	github.com/go-jose/go-jose/v4 v4.0.5 // indirect
 	github.com/go-logr/logr v1.4.2 // indirect
 	github.com/goccy/go-json v0.10.5 // indirect
@@ -77,17 +73,10 @@
 	github.com/x448/float16 v0.8.4 // indirect
 	github.com/zeebo/xxh3 v1.0.2 // indirect
 	golang.org/x/crypto v0.36.0 // indirect
-<<<<<<< HEAD
-	golang.org/x/net v0.38.0 // indirect
+	golang.org/x/net v0.37.0 // indirect
 	golang.org/x/sys v0.31.0 // indirect
 	golang.org/x/text v0.23.0 // indirect
 	google.golang.org/genproto/googleapis/rpc v0.0.0-20250227231956-55c901821b1e // indirect
-=======
-	golang.org/x/net v0.33.0 // indirect
-	golang.org/x/sys v0.31.0 // indirect
-	golang.org/x/text v0.23.0 // indirect
-	google.golang.org/genproto/googleapis/rpc v0.0.0-20241015192408-796eee8c2d53 // indirect
->>>>>>> ea4490d3
 	gopkg.in/inf.v0 v0.9.1 // indirect
 	gopkg.in/yaml.v3 v3.0.1 // indirect
 	k8s.io/apimachinery v0.32.3 // indirect
